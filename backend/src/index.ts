import express from 'express';
import cors from 'cors';
import { ValidationService } from './services/ValidationService.js';
import { LMStudioService } from './services/LMStudioService.js';
import { MaterialProcessor } from './services/MaterialProcessor.js';
import multer from 'multer';
import path from 'path';
import { fileURLToPath } from 'url';
import { dirname, join } from 'path';
import { mkdirSync } from 'fs';
import { MaterialSource } from './types/index.js';
import fs from 'fs/promises';
import { DatabaseService, User } from './services/DatabaseService.js';
import { StorageService } from './services/StorageService.js';
import { v4 as uuid } from 'uuid';
import bcrypt from 'bcryptjs';
import jwt from 'jsonwebtoken';
import { authMiddleware } from './middleware/authMiddleware.js';
import escape from 'escape-html';
import crypto from 'crypto';



const __filename = fileURLToPath(import.meta.url);
const __dirname = dirname(__filename);

const app = express();
app.use(cors());
app.use(express.json());

// Create uploads directory if it doesn't exist


const uploadsDir = join(dirname(__dirname), 'uploads');
console.log("uploadsDir is: " + uploadsDir)
mkdirSync(uploadsDir, { recursive: true });

const lmStudio = new LMStudioService();
const validator = new ValidationService(lmStudio);
const materialProcessor = new MaterialProcessor(lmStudio);
const db = new DatabaseService();
const storage = new StorageService();
await storage.initialize();

// Configure multer for file uploads
const storageMulter = multer.diskStorage({
  destination: (_req, _file, cb) => {
    cb(null, uploadsDir);
  },
  filename: (_req, file, cb) => {
    cb(null, `${Date.now()}-${path.basename(file.originalname)}`);
  }
});

const upload = multer({ storage: storageMulter });

// Generate JWT secret key
const generateJwtSecret = () => {
  return crypto.randomBytes(32).toString('hex');
};

// Use environment variable, or generate a new one if not set
const jwtSecret = process.env.JWT_SECRET || generateJwtSecret();
process.env.JWT_SECRET = jwtSecret; //  IMPORTANT:  Set it back into the environment

//check if JWT_SECRET exists
if (!process.env.JWT_SECRET) {
  console.error('JWT_SECRET is not set!');
  process.exit(1);
}

// Signup Endpoint - connected to DatabaseService.ts
app.post('/api/signup', async (req, res) => {
  console.log("Received signup request:", req.body);
  const { firstname, lastname, email, password, dob, roleName } = req.body;
  console.log("Parsed signup data:", { firstname, lastname, email, password, dob, roleName });

  // 1. Input Validation
  if (!firstname || !lastname || !email || !password || !dob || !roleName) {
    return res.status(400).json({ message: 'All fields are required' });
  }

  // 2. Hash the password
  const password_hash = await bcrypt.hash(password, 10);

  // 3. Generate a unique user ID
  const id = uuid();

  // 4. Create a user object
  const user: User = {
    id: id,
    firstname: firstname,
    lastname: lastname,
    email: email,
    passwordhash: password_hash,
    dob: dob,
  };

  console.log("User object created:", user);

  
  try {
    //5. Create user in databse
    const regUser = await db.registerUser(user);
    console.log("User created in database:", regUser);

    //6.. Assign role to user
    const role = await db.getRoleByName(roleName);
    console.log("Role found:", role);
      if (!role) {
          return res.status(400).json({ message: `Role '${roleName}' does not exist` });
      }
    await db.assignRoleToUser(id, role.id);

    // 6. Respond with success
    res.status(201).json({ message: 'User created successfully' });
  } catch (err) {
    res.status(500).json({ error: 'User creation failed', details: err.message });
  }
});

// signin Endpoint - connected to DatabaseService.ts
app.post('/api/signin', async (req, res) => {
  const { email, password } = req.body;
  console.log("Received signin request:", req.body);

  try {
    // 1. Input Validation (Basic)
    if (!email || !password) {
      return res.status(400).json({ message: 'Email and password are required' });
    }
    console.log("Parsed signin data:", { email, password });

    // 2. Get the user by email
    const user = await db.getUserByEmail(email);
    console.log("User found:", user);

    // 3. Check if user exists and password is correct
    if (!user || !await bcrypt.compare(password, user.passwordhash)) {
      return res.status(401).json({ message: 'Invalid credentials' });
    }

    // 4. Get user roles
    const roles = await db.getUserRoles(user.id);
    console.log("User roles found:", roles);
    const userRole = roles[0];

    // 5. Generate JWT
    const token = jwt.sign(
      { userId: user.id, email: user.email, role: userRole }, // Use role in payload
      jwtSecret,
      { expiresIn: '1h' }
    );
    console.log("JWT generated:", token);

    // 6. Respond with token
    res.json({ message: 'Signin successful', token, role: userRole });

  } catch (err) {
    res.status(500).json({ error: 'Login failed', details: err.message });
  }
});


// Sign-out 
app.post('/api/signout', authMiddleware, async (_req, res) => {
  res.status(200).json({ message: 'User signed out successfully' });
});

// Delete Account
app.delete('/api/account', authMiddleware, async (req, res) => {
  const userId = req.user?.userId;  

  if (!userId) {
    return res.status(401).json({ message: 'Unauthorized' });
  }

  try {
    await db.deleteUserById(userId); 
    res.status(200).json({ message: 'Account deleted successfully' });
  } catch (err) {
    console.error('Error deleting account:', err);
    res.status(500).json({ message: 'Internal server error' });
  }
});

<<<<<<< HEAD
// Profile Endpoint - return logged-in user's info
app.get('/api/profile', authMiddleware, async (req, res) => {
  try {
    const userId = req.user?.userId;
    if (!userId) {
      return res.status(401).json({ message: 'Unauthorized' });
    }

    const user = await db.getUserById(userId);
    if (!user) {
      return res.status(404).json({ message: 'User not found' });
    }

    return res.json({
      firstname: user.firstname,
      lastname: user.lastname,
      email: user.email,
      dob: user.dob,
    });
  } catch (error) {
    console.error('Error fetching profile:', error);
    return res.status(500).json({ error: 'Failed to fetch profile' });
  }
});

=======
const classroomRouter = express.Router();

// Classroom routes
classroomRouter.post('/', authMiddleware, async (req, res) => {
  try {
      const { name, description } = req.body;
      const classroomId = await db.createClassroom(name, description);
      const classroom = await db.getClassroom(classroomId);
      res.status(201).json(classroom);
  } catch (error) {
      res.status(500).json({ error: 'Failed to create classroom', details: error.message });
  }
});

classroomRouter.get('/:id', authMiddleware, async (req, res) => {
  try {
      const classroom = await db.getClassroom(req.params.id);
      if (classroom) {
          res.json(classroom);
      } else {
          res.status(404).json({ error: 'Classroom not found' });
      }
  } catch (error) {
      res.status(500).json({ error: 'Failed to get classroom', details: error.message });
  }
});

classroomRouter.get('/users/:userId', authMiddleware, async (req, res) => {
  try {
      const classrooms = await db.getClassroomsForTeacher(req.params.userId);
      res.json(classrooms);
  } catch (error) {
      res.status(500).json({ error: 'Failed to get classrooms for teacher', details: error.message });
  }
});

classroomRouter.post('/:classroom_id/teachers/:user_id', authMiddleware, async (req, res) => {
  try {
      await db.addTeacherToClassroom(req.params.classroom_id, req.params.user_id);
      res.status(200).json({ message: 'Teacher added to classroom' });
  } catch (error) {
      res.status(500).json({ error: 'Failed to add teacher to classroom', details: error.message });
  }
});

classroomRouter.post('/:classroom_id/students/:user_id', authMiddleware, async (req, res) => {
  try {
      await db.addStudentToClassroom(req.params.classroom_id, req.params.user_id);
      res.status(200).json({ message: 'Student added to classroom' });
  } catch (error) {
      res.status(500).json({ error: 'Failed to add student to classroom', details: error.message });
  }
});

classroomRouter.get('/:classroom_id/students', authMiddleware, async (req, res) => {
  try {
      const students = await db.getStudentsInClassroom(req.params.classroom_id);
      res.json(students);
  } catch (error) {
      res.status(500).json({ error: 'Failed to get students in classroom', details: error.message });
  }
});

classroomRouter.get('/:classroom_id/materials', authMiddleware, async (req, res) => {
  try {
      const materials = await db.getMaterialsForClassroom(req.params.classroom_id);
      res.json(materials);
  } catch (error) {
      res.status(500).json({ error: 'Failed to get materials for classroom', details: error.message });
  }
});

app.use('/api/classrooms', classroomRouter); // Mount the classroom router

>>>>>>> 52eb510d
app.get('/api/health', async (_req, res): Promise<void> => {
  try {
    const isLMStudioAvailable = await lmStudio.isAvailable();
    res.json({ 
      status: 'ok',
      lmStudio: isLMStudioAvailable 
    });
  } catch (error) {
    console.error('Health check error:', error);
    res.status(500).json({ 
      status: 'error',
      details: error instanceof Error ? error.message : 'Unknown error'
    });

  }
});

app.post('/api/validate', async (req, res): Promise<void> => {
  try {
    const { questionId, answer } = req.body;
    
    if (!questionId || !answer) {
      res.status(400).json({ 
        error: 'Missing required fields',
        details: {
          questionId: !questionId,
          answer: !answer
        }
      });
      return;
    }

    // Retrieve the question from database
    const question = await db.getQuestion(questionId);
    if (!question) {
      res.status(404).json({ error: 'Question not found' });
      return;
    }
    
    // Get the prompt template using the ID from the question
    const promptTemplate = await db.getPromptTemplate(question.promptTemplateId);
    if (!promptTemplate) {
      res.status(404).json({ error: 'Prompt template not found' });
      return;
    }

    // Validate the answer using the retrieved data and prompt template
    const result = await validator.validateResponse(
      question.question,
      answer,
      promptTemplate
    );
    
    res.json(result);
  } catch (error) {
    console.error('Validation error:', error);
    res.status(500).json({ 
      error: 'Validation failed',
      details: error instanceof Error ? error.message : 'Unknown error'
    });
  }
});

app.post('/api/generate', async (req, res): Promise<void> => {
  try {
    const { materialId, promptTemplateId, templateIndex, useSourceLanguage } = req.body;
    
    if (!materialId || !promptTemplateId || templateIndex === undefined) {
      res.status(400).json({ 
        error: 'Missing required fields',
        details: {
          materialId: !materialId,
          promptTemplateId: !promptTemplateId,
          templateIndex: templateIndex === undefined
        }
      });
      return;
    }

    // Retrieve material from database
    const material = await db.getMaterial(materialId);
    if (!material) {
      res.status(404).json({ error: 'Material not found' });
      return;
    }
    
    // Retrieve prompt template from database
    const promptTemplate = await db.getPromptTemplate(promptTemplateId);
    if (!promptTemplate) {
      res.status(404).json({ error: 'Prompt template not found' });
      return;
    }
    
    // Get the question template from the material's metadata
    const questionTemplate = material.metadata?.templates?.[templateIndex];
    if (!questionTemplate) {
      res.status(404).json({ error: 'Question template not found at specified index' });
      return;
    }

    // Generate question using the material's content and templates
    const questionText = await materialProcessor.generateQuestion(
      questionTemplate, 
      material.content,
      promptTemplate,
      useSourceLanguage
    );
    
    // Generate appropriate rules based on the prompt template
    const rubric = await materialProcessor.generateRubric(
      questionText,
      questionTemplate,
      promptTemplate
    );
    
    // Generate a UUID for the question
    const questionId = uuid();
    
    // Save to database
    await db.createQuestion({
      materialId,
      promptTemplateId,
      question: questionText,
      template: JSON.stringify(questionTemplate),
      rules: JSON.stringify(rubric),
      metadata: {
        generatedAt: new Date().toISOString(),
        templateIndex,
        validationStages: ['content_relevance', 'vocabulary_appropriateness', 'detailed_criteria_evaluation']
      }
    });
    
    // Return the complete question with its ID
    res.json({ 
      id: questionId,
      materialId,
      promptTemplateId,
      question: questionText,
      template: questionTemplate,
      rubric,
      metadata: {
        generatedAt: new Date().toISOString(),
        templateIndex,
        validationStages: ['content_relevance', 'vocabulary_appropriateness', 'detailed_criteria_evaluation']
      }
    });
  } catch (error) {
    console.error('Generation error:', error);
    res.status(500).json({ 
      error: 'Failed to generate question',
      details: error instanceof Error ? error.message : 'Unknown error'
    });
  }
});

app.post('/api/materials/process', async (req, res): Promise<void> => {
  const { material, projectId } = req.body;
  
  if (!projectId) {
    res.status(400).json({ error: 'Project ID is required' });
    return;
  }
  
  try {
    // Extract content if not already provided
    const content = typeof material.content === 'string' && !material.content.startsWith('/') 
      ? material.content 
      : await materialProcessor.extractContent(material);
    
    // Generate objectives and templates
    const objectives = await materialProcessor.extractLearningObjectives(
      content, 
      material.metadata.focusArea,
      material.metadata.useSourceLanguage
    );
    
    const templates = await materialProcessor.suggestQuestionTemplates(
      content, 
      objectives, 
      material.metadata.focusArea,
      material.metadata.useSourceLanguage
    );
    
    // Create database record for the material
    const materialId = await db.createMaterial({
      projectId,
      title: material.metadata.title || 'Untitled Material',
      content: content,
      focusArea: material.metadata.focusArea,
      metadata: {
        ...material.metadata,
        learningObjectives: objectives,
        templates: templates,
        wordCount: content.split(/\s+/).length,
        processedAt: new Date().toISOString()
      }
    });
    
    // Update material status to completed
    await db.updateMaterialStatus(materialId, 'completed');
    
    res.json({
      id: materialId,
      objectives,
      templates,
      wordCount: content.split(/\s+/).length,
      status: 'success'
    });
  } catch (error) {
    console.error('Material processing error:', error);
    res.status(500).json({ 
      error: 'Failed to process material',
      details: error instanceof Error ? error.message : 'Unknown error'
    });
  }
});

// Add file upload endpoint
app.post('/api/materials/upload', upload.single('file'), async (req, res): Promise<void> => {
  try {
    if (!req.file) {
      res.status(400).json({ error: 'No file uploaded' });
      return;
    }

    // Get file extension without the dot
    const fileType = path.extname(req.file.originalname).toLowerCase().substring(1);
    
    if (!['txt', 'pdf', 'doc', 'docx', 'md'].includes(fileType)) {
      res.status(400).json({ 
        error: 'Unsupported file type', 
        details: `File type ${fileType} is not supported. Supported types: txt, pdf, doc, docx, md` 
      });
      return;
    }

    const metadata = JSON.parse(req.body.metadata || '{}');
    const projectId = metadata.projectId || null;
    
    if (!projectId) {
      res.status(400).json({ error: 'Project ID is required' });
      return;
    }

    // --- Metadata Validation and Escaping ---
    const errors: string[] = [];

    if (metadata.focusArea) {
      metadata.focusArea = escape(metadata.focusArea.trim());
    }

    if (metadata.title) {
      metadata.title = escape(metadata.title.trim());
    }

    if (metadata.subject) {
      metadata.subject = escape(metadata.subject.trim());
    }

    if (metadata.grade) {
      metadata.grade = escape(metadata.grade.trim());
    }

    if (metadata.chapter) {
      metadata.chapter = escape(metadata.chapter.trim());
    }

    // Validate metadata fields
    if (!metadata.focusArea) {
      errors.push('focusArea is required');
    } else if (typeof metadata.focusArea !== 'string' || metadata.focusArea.length > 100) {
      errors.push('focusArea must be a string and no longer than 100 characters');
      console.log('focusArea is invalid:', metadata.focusArea);
    }

    if (metadata.title && (typeof metadata.title !== 'string' || metadata.title.length > 255)) {
      errors.push('title must be a string and no longer than 255 characters');
      console.log('title is invalid:', metadata.title);
    }

    if (metadata.subject && (typeof metadata.subject !== 'string' || metadata.subject.length > 100)) {
      errors.push('subject must be a string and no longer than 100 characters');
      console.log('subject is invalid:', metadata.subject);
    }

    if (metadata.grade && (typeof metadata.grade !== 'string' || metadata.grade.length > 50)) {
      errors.push('grade must be a string and no longer than 50 characters');
      console.log('grade is invalid:', metadata.grade);
    }

    if (metadata.chapter && (typeof metadata.chapter !== 'string' || metadata.chapter.length > 100)) {
      errors.push('chapter must be a string and no longer than 100 characters');
      console.log('chapter is invalid:', metadata.chapter);
    }

    if (metadata.useSourceLanguage && typeof metadata.useSourceLanguage !== 'boolean') {
      errors.push('useSourceLanguage must be a boolean');
      console.log('useSourceLanguage is invalid:', metadata.useSourceLanguage);
    }

    if (errors.length > 0) {
      res.status(400).json({ error: 'Invalid metadata', details: errors });
      console.log('Metadata validation errors:', errors);
      return;
    }
    // --- End of Metadata Validation ---

    // Extract content from file
    const material: MaterialSource = {
      type: fileType,
      content: req.file.path,
      metadata
    };
    
    // Process file to extract content
    const content = await materialProcessor.extractContent(material);
    
    // Generate objectives and templates
    const objectives = await materialProcessor.extractLearningObjectives(
      content, 
      metadata.focusArea,
      metadata.useSourceLanguage
    );
    
    const templates = await materialProcessor.suggestQuestionTemplates(
      content, 
      objectives, 
      metadata.focusArea,
      metadata.useSourceLanguage
    );

    // Create database record for the material
    const materialId = await db.createMaterial({
      projectId,
      title: metadata.title || 'Untitled Material',
      content: content,
      focusArea: metadata.focusArea,
      filePath: req.file.path,
      fileType,
      fileSize: req.file.size,
      metadata: {
        ...metadata,
        learningObjectives: objectives,
        templates: templates,
        wordCount: content.split(/\s+/).length,
        processedAt: new Date().toISOString()
      }
    });
    
    // Update material status to completed
    await db.updateMaterialStatus(materialId, 'completed');
    
    // Clean up the uploaded file if needed (since we've already extracted the content)
    // Uncomment this if you don't need the original file anymore
    // await fs.unlink(req.file.path).catch(err => {
    //   console.warn('Failed to delete uploaded file:', err);
    // });

    res.json({
      id: materialId,
      content,
      objectives,
      templates,
      wordCount: content.split(/\s+/).length,
      status: 'success'
    });
  } catch (error) {
    // Clean up file on error
    if (req.file) {
      await fs.unlink(req.file.path).catch(() => {});
    }
    
    console.error('Material upload error:', error);
    res.status(500).json({ 
      error: 'Failed to process uploaded material',
      details: error instanceof Error ? error.message : 'Unknown error'
    });
  }
});

// Project endpoints
app.get('/api/projects', async (_req, res): Promise<void> => {
  try {
    const projects = await db.getProjects();
    res.json(projects);
  } catch (error) {
    console.error('Failed to get projects:', error);
    res.status(500).json({ error: 'Failed to get projects' });
  }
});

app.post('/api/projects', async (req, res): Promise<void> => {
  try {
    const projectId = await db.createProject(req.body);
    const project = await db.getProject(projectId);
    res.json(project);
  } catch (error) {
    console.error('Failed to create project:', error);
    res.status(500).json({ error: 'Failed to create project' });
  }
});

app.put('/api/projects/:id', async (req, res): Promise<void> => {
  try {
    await db.updateProject(req.params.id, req.body);
    const project = await db.getProject(req.params.id);
    res.json(project);
  } catch (error) {
    console.error('Failed to update project:', error);
    res.status(500).json({ error: 'Failed to update project' });
  }
});

app.delete('/api/projects/:id', async (req, res): Promise<void> => {
  try {
    await db.deleteProject(req.params.id);
    res.json({ success: true });
  } catch (error) {
    console.error('Failed to delete project:', error);
    res.status(500).json({ error: 'Failed to delete project' });
  }
});

// Prompt template endpoints
app.get('/api/prompt-templates', async (_req, res): Promise<void> => {
  try {
    const templates = await db.getPromptTemplates();
    res.json(templates);
  } catch (error) {
    console.error('Failed to get prompt templates:', error);
    res.status(500).json({ error: 'Failed to get prompt templates' });
  }
});

app.post('/api/prompt-templates', async (req, res): Promise<void> => {
  try {
    const templateId = await db.createPromptTemplate(req.body);
    const template = await db.getPromptTemplate(templateId);
    res.json(template);
  } catch (error) {
    console.error('Failed to create prompt template:', error);
    res.status(500).json({ error: 'Failed to create prompt template' });
  }
});

// Add materials endpoints
app.get('/api/materials', async (req, res): Promise<void> => {
  try {
    const projectId = req.query.projectId as string;
    if (!projectId) {
      res.status(400).json({ error: 'Missing projectId parameter' });
      return;
    }
    
    const materials = await db.getProjectMaterials(projectId);
    res.json(materials);
  } catch (error) {
    console.error('Failed to get materials:', error);
    res.status(500).json({ 
      error: 'Failed to get materials',
      details: error instanceof Error ? error.message : 'Unknown error'
    });
  }
});

app.get('/api/materials/:id', async (req, res): Promise<void> => {
  try {
    const id = req.params.id;
    const material = await db.getMaterial(id);
    res.json(material);
  } catch (error) {
    console.error('Failed to get material:', error);
    res.status(500).json({ 
      error: 'Failed to get material',
      details: error instanceof Error ? error.message : 'Unknown error'
    });
  }
});

app.delete('/api/materials/:id', async (req, res): Promise<void> => {
  try {
    const id = req.params.id;
    await db.deleteMaterial(id);
    res.json({ success: true });
  } catch (error) {
    console.error('Failed to delete material:', error);
    res.status(500).json({ 
      error: 'Failed to delete material',
      details: error instanceof Error ? error.message : 'Unknown error'
    });
  }
});

// Add question endpoints
app.get('/api/questions', async (req, res): Promise<void> => {
  try {
    const { materialId } = req.query;
    
    if (!materialId) {
      res.status(400).json({ error: 'Material ID is required' });
      return;
    }
    
    const questions = await db.getQuestionsByMaterial(materialId as string);
    res.json(questions.map(q => ({
      id: q.id,
      materialId: q.materialId,
      promptTemplateId: q.promptTemplateId,
      question: q.question,
      template: q.template,
      rubric: q.rubric,
      metadata: q.metadata
    })));
  } catch (error) {
    console.error('Failed to get questions:', error);
    res.status(500).json({ 
      error: 'Failed to get questions',
      details: error instanceof Error ? error.message : 'Unknown error'
    });
  }
});

app.post('/api/questions', async (req, res): Promise<void> => {
  try {
    const { materialId, promptTemplateId, question, metadata } = req.body;
    
    if (!materialId || !promptTemplateId || !question) {
      res.status(400).json({
        error: 'Missing required fields',
        details: {
          materialId: !materialId,
          promptTemplateId: !promptTemplateId,
          question: !question
        }
      });
      return;
    }
    
    // Use the DatabaseService createQuestion method
    const questionId = await db.createQuestion({
      materialId,
      promptTemplateId,
      question,
      template: JSON.stringify({}),  // Empty template object since we're not using it anymore
      rules: JSON.stringify({}),     // Empty rules object since we're not using it anymore
      metadata
    });
    
    // Return the saved question with its ID
    res.json({
      id: questionId,
      materialId,
      promptTemplateId,
      question,
      metadata: metadata || {}
    });
  } catch (error) {
    console.error('Error saving question:', error);
    res.status(500).json({
      error: 'Failed to save question',
      details: error instanceof Error ? error.message : 'Unknown error'
    });
  }
});

// Add response endpoints
app.get('/api/responses', async (req, res): Promise<void> => {
  try {
    const questionId = req.query.questionId as string;
    if (!questionId) {
      res.status(400).json({ error: 'Missing questionId parameter' });
      return;
    }
    
    const responses = await db.getQuestionResponses(questionId);
    res.json(responses);
  } catch (error) {
    console.error('Failed to get responses:', error);
    res.status(500).json({ 
      error: 'Failed to get responses',
      details: error instanceof Error ? error.message : 'Unknown error'
    });
  }
});

app.post('/api/responses', async (req, res): Promise<void> => {
  try {
    const { questionId, response, score, feedback, metadata } = req.body;
    
    if (!questionId || !response) {
      res.status(400).json({ 
        error: 'Missing required fields',
        details: {
          questionId: !questionId,
          response: !response
        }
      });
      return;
    }
    
    const responseId = await db.createResponse({
      questionId,
      response,
      score,
      feedback,
      metadata: metadata || {}
    });
    
    const createdResponse = await db.getResponse(responseId);
    res.json(createdResponse);
  } catch (error) {
    console.error('Failed to create response:', error);
    res.status(500).json({ 
      error: 'Failed to create response',
      details: error instanceof Error ? error.message : 'Unknown error'
    });
  }
});

// Add this endpoint to handle material content updates
app.patch('/api/materials/:id/content', async (req, res): Promise<void> => {
  try {
    const { id } = req.params;
    const { content } = req.body;
    
    if (!content) {
      res.status(400).json({ error: 'Content is required' });
      return;
    }
    
    // Get the existing material
    const material = await db.getMaterial(id);
    
    // Update just the content
    await db.updateMaterialContent(id, content);
    
    // Return the updated material
    const updatedMaterial = await db.getMaterial(id);
    res.json(updatedMaterial);
  } catch (error) {
    console.error('Error updating material content:', error);
    res.status(500).json({ 
      error: 'Failed to update material content',
      details: error instanceof Error ? error.message : 'Unknown error'
    });
  }
});

// Add this endpoint to update material title
app.patch('/api/materials/:id/title', async (req, res): Promise<void> => {
  try {
    const { id } = req.params;
    const { title } = req.body;
    
    if (!title) {
      res.status(400).json({ error: 'Title is required' });
      return;
    }
    
    await db.updateMaterialTitle(id, title);
    
    // Return the updated material
    const updatedMaterial = await db.getMaterial(id);
    res.json(updatedMaterial);
  } catch (error) {
    console.error('Error updating material title:', error);
    res.status(500).json({ 
      error: 'Failed to update material title',
      details: error instanceof Error ? error.message : 'Unknown error'
    });
  }
});

// Add this endpoint to re-upload and reprocess a material
app.post('/api/materials/:id/reprocess', upload.single('file'), async (req, res): Promise<void> => {
  try {
    const { id } = req.params;
    
    if (!req.file) {
      res.status(400).json({ error: 'No file uploaded' });
      return;
    }
    
    // Get original material to preserve metadata
    const originalMaterial = await db.getMaterial(id);
    if (!originalMaterial) {
      res.status(404).json({ error: 'Material not found' });
      return;
    }
    
    // Get file extension without the dot
    const fileType = path.extname(req.file.originalname).toLowerCase().substring(1);
    
    if (!['txt', 'pdf', 'doc', 'docx', 'md'].includes(fileType)) {
      res.status(400).json({ 
        error: 'Unsupported file type', 
        details: `File type ${fileType} is not supported. Supported types: txt, pdf, doc, docx, md` 
      });
      return;
    }
    
    // Extract content from new file
    const material = {
      type: fileType,
      content: req.file.path,
      metadata: {
        ...originalMaterial.metadata,
        focusArea: originalMaterial.focusArea,
        projectId: originalMaterial.projectId
      }
    };
    
    // Process file to extract content
    const content = await materialProcessor.extractContent(material);
    
    // Generate objectives and templates
    const objectives = await materialProcessor.extractLearningObjectives(
      content, 
      originalMaterial.focusArea,
      originalMaterial.metadata?.useSourceLanguage
    );
    
    const templates = await materialProcessor.suggestQuestionTemplates(
      content, 
      objectives, 
      originalMaterial.focusArea,
      originalMaterial.metadata?.useSourceLanguage
    );
    
    // Update the material with new content and processed data
    await db.updateMaterialReprocessed({
      id,
      content,
      filePath: req.file.path,
      fileType,
      fileSize: req.file.size,
      metadata: {
        ...originalMaterial.metadata,
        learningObjectives: objectives,
        templates: templates,
        wordCount: content.split(/\s+/).length,
        processedAt: new Date().toISOString()
      }
    });
    
    // Update material status to completed
    await db.updateMaterialStatus(id, 'completed');
    
    // Return the updated material
    const updatedMaterial = await db.getMaterial(id);
    res.json({
      id,
      content,
      objectives,
      templates,
      wordCount: content.split(/\s+/).length,
      status: 'success'
    });
  } catch (error) {
    console.error('Material reprocessing error:', error);
    res.status(500).json({ 
      error: 'Failed to reprocess material',
      details: error instanceof Error ? error.message : 'Unknown error'
    });
  }
});

// Create debug info logging function
function logServerConfiguration() {
  console.log('\n----- EdgePrompt Server Configuration -----');
  
  // Log basic server info
  console.log(`\n🌐 Server running on port: ${PORT}`);
  console.log(`🔗 API Base URL: http://localhost:${PORT}/api`);
  
  // Log LM Studio configuration
  const llmConfig = lmStudio.getConfig();
  console.log('\n🤖 LLM Service Configuration:');
  console.log(`   - API URL: ${llmConfig.apiUrl}`);
  console.log(`   - Model: ${llmConfig.model || 'Not specified'}`);
  console.log(`   - Temperature: ${llmConfig.temperature || 'Default'}`);
  console.log(`   - Max Tokens: ${llmConfig.maxTokens || 'Default'}`);
  
  // Log database info
  console.log('\n💾 Database Configuration:');
  console.log(`   - Database Path: ${db.getDatabasePath()}`);
  console.log(`   - Uploads Directory: ${uploadsDir}`);
  
  // Only try to access storage if it exists
  try {
    if (storage && typeof storage.getConfig === 'function') {
      console.log(`   - Storage Root: ${storage.getConfig().rootDir}`);
    } else {
      console.log(`   - Storage: Not initialized`);
    }
  } catch (error) {
    console.log(`   - Storage: Error accessing configuration`);
  }
  
  // Log registered API endpoints
  console.log('\n📡 Registered API Endpoints:');
  
  // Get all registered routes
  const routes: string[] = [];
  
  // Function to extract routes recursively from Express app
  function extractRoutes(app: any, basePath = '') {
    if (!app._router || !app._router.stack) return;
    
    app._router.stack.forEach((layer: any) => {
      if (layer.route) {
        // Routes registered directly on the app
        const methods = Object.keys(layer.route.methods)
          .filter(method => layer.route.methods[method])
          .map(method => method.toUpperCase())
          .join(', ');
        
        routes.push(`   ${methods} ${basePath}${layer.route.path}`);
      } else if (layer.name === 'router' && layer.handle.stack) {
        // Router middleware
        const routerPath = layer.regexp.toString()
          .replace('\\/?(?=\\/|$)', '')
          .replace('?', '')
          .replace(/\\/g, '')
          .replace(/\^|\$/g, '')
          .replace(/\(\?:\(\[\^\\\/\]\+\?\)\)/g, ':param');
          
        layer.handle.stack.forEach((stackItem: any) => {
          if (stackItem.route) {
            const methods = Object.keys(stackItem.route.methods)
              .filter(method => stackItem.route.methods[method])
              .map(method => method.toUpperCase())
              .join(', ');
            
            routes.push(`   ${methods} ${basePath}${routerPath}${stackItem.route.path}`);
          }
        });
      }
    });
  }
  
  extractRoutes(app);
  
  // Filter to show only /api routes and sort them
  const apiRoutes = routes
    .filter(route => route.includes('/api'))
    .sort((a, b) => {
      // Sort by HTTP method first, then by path
      const methodA = a.trim().split(' ')[0];
      const methodB = b.trim().split(' ')[0];
      const pathA = a.trim().split(' ')[1];
      const pathB = b.trim().split(' ')[1];
      
      if (pathA === pathB) {
        return methodA.localeCompare(methodB);
      }
      return pathA.localeCompare(pathB);
    });
  
  // Output all API routes
  apiRoutes.forEach(route => console.log(route));
  
  console.log('\n------------------------------------------\n');
}

const PORT = process.env.PORT || 3001;
app.listen(PORT, () => {
  console.log(`Server running on port ${PORT}`);
  logServerConfiguration();
}); <|MERGE_RESOLUTION|>--- conflicted
+++ resolved
@@ -184,7 +184,6 @@
   }
 });
 
-<<<<<<< HEAD
 // Profile Endpoint - return logged-in user's info
 app.get('/api/profile', authMiddleware, async (req, res) => {
   try {
@@ -210,7 +209,6 @@
   }
 });
 
-=======
 const classroomRouter = express.Router();
 
 // Classroom routes
@@ -285,7 +283,6 @@
 
 app.use('/api/classrooms', classroomRouter); // Mount the classroom router
 
->>>>>>> 52eb510d
 app.get('/api/health', async (_req, res): Promise<void> => {
   try {
     const isLMStudioAvailable = await lmStudio.isAvailable();
