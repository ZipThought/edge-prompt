--- conflicted
+++ resolved
@@ -45,10 +45,6 @@
       if (response && response.token && response.role) {
         //  Assuming the backend sends a 'token' property
         localStorage.setItem("authToken", response.token); //  Securely store the token
-<<<<<<< HEAD
-        const role = response.role;
-=======
-
         //Page navigation based on user role
         const role = response.role;
         if (role === "teacher") {
@@ -57,7 +53,6 @@
           navigate("/dashboard/student");
         }
         
->>>>>>> a2b943f6
       } else {
         setError("Login failed. Please try again."); //  Generic error
       }
