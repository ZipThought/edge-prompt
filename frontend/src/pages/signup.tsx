--- conflicted
+++ resolved
@@ -1,11 +1,7 @@
 import React, { useState } from "react";
 import { useNavigate } from "react-router-dom";
 import { api } from '../services/api';
-<<<<<<< HEAD
-import { sign } from "crypto";
-=======
 import DOMPurify from 'dompurify';
->>>>>>> 35e3fa8c
 
 const SignUpPage: React.FC = () => {
   const navigate = useNavigate();
@@ -36,22 +32,14 @@
     e.preventDefault();
     try {
       const signupData = {
-<<<<<<< HEAD
-        firstname: formData.firstname,
-        lastname: formData.lastname,
-        email: formData.email,
-        password: formData.password,
-        dob: formData.dob,
-        roleName: formData.roleName
-      };
-=======
         firstname: DOMPurify.sanitize(formData.firstname),
         lastname: DOMPurify.sanitize(formData.lastname),
         email: DOMPurify.sanitize(formData.email),
         password: DOMPurify.sanitize(formData.password),
         dob: DOMPurify.sanitize(formData.dob),
+        roleName: formData.roleName
       }
->>>>>>> 35e3fa8c
+      
       await api.signup(signupData);
       setMessage('Account created successfully!');
       setFormData({
