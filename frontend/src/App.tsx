--- conflicted
+++ resolved
@@ -43,11 +43,8 @@
             {/* Teacher dashboard */}
             <Route path="/dashboard/teacher" element={<TeacherDashboard />} />
             <Route path="/dashboard/teacher/create-class" element={<CreateClass />} />
-<<<<<<< HEAD
             <Route path="/dashboard/teacher/class/:id" element={<TeacherClassPage />} />
-=======
             <Route path="/dashboard/teacher/manage-class/:classId" element={<ManageClass />} />
->>>>>>> a9ae14df
 
             {/* Fallback route - redirect to home */}
             <Route path="*" element={<Navigate to="/" replace />} />
