import React, { useState, useEffect } from "react";
import { SimplifiedMaterialUploader } from "./components/teacher/SimplifiedMaterialUploader";
import { MaterialDetailView } from "./components/teacher/MaterialDetailView";
import { ProjectProvider, useProject } from "./contexts/ProjectContext";
import { ErrorBoundary } from "./components/ErrorBoundary";
import { PromptTemplateManager } from "./components/prompt/PromptTemplateManager";
import PromptEngineeringTool from "./components/tools/PromptEngineeringTool";
import { api } from "./services/api";
import { Material } from "./types";
import { ProjectForm } from "./components/project/ProjectForm";
import {
  BrowserRouter as Router,
  Route,
  Routes,
  useNavigate,
} from "react-router-dom";
import { LoginPage } from "./components/account/LoginPage";

<<<<<<< HEAD
=======
import { BrowserRouter as Router, Routes, Route, useNavigate } from "react-router-dom";
import SignUpPage from "./pages/signup"; 


// Main content wrapper that uses the project context
>>>>>>> ee2a9c4a
const MainContent: React.FC = () => {
  const { projects, activeProject, setActiveProject } = useProject();
  const [activeTab, setActiveTab] = useState<
    "generator" | "templates" | "promptTools"
  >("generator");
  const [autoSelectDisabled, setAutoSelectDisabled] = useState(false);
  const [materials, setMaterials] = useState<Material[]>([]);
  const [isLoadingMaterials, setIsLoadingMaterials] = useState(false);
  const [selectedMaterialId, setSelectedMaterialId] = useState<string | null>(
    null
  );
  const [showCreateProject, setShowCreateProject] = useState(false);
<<<<<<< HEAD
  const navigate = useNavigate();
=======
  const navigate = useNavigate()
>>>>>>> ee2a9c4a

  // Auto-select first project if none selected
  useEffect(() => {
    if (!activeProject && projects.length > 0 && !autoSelectDisabled) {
      setActiveProject(projects[0]);
    }
  }, [projects, activeProject, setActiveProject, autoSelectDisabled]);

  // Load materials when active project changes
  useEffect(() => {
    const loadMaterials = async () => {
      if (!activeProject) return;
      setIsLoadingMaterials(true);
      try {
        const projectMaterials = await api.getMaterials(activeProject.id);
        setMaterials(projectMaterials);
      } catch (error) {
        console.error("Error loading materials:", error);
      } finally {
        setIsLoadingMaterials(false);
      }
    };

    loadMaterials();
  }, [activeProject]);

  // Handle material upload completion
  const handleMaterialUploaded = async () => {
    if (!activeProject) return;

    try {
      const projectMaterials = await api.getMaterials(activeProject.id);
      setMaterials(projectMaterials);
    } catch (error) {
      console.error("Error refreshing materials:", error);
    }
  };

  // Handle back to projects
  const handleBackToProjects = () => {
    setAutoSelectDisabled(true);
    setActiveProject(null);
  };

  // Get main content based on tab and selection
  const getMainContent = () => {
    if (!activeProject) {
      return (
        <div className="alert alert-info">
          <i className="bi bi-info-circle me-2"></i>
          Please select a project to begin
        </div>
      );
    }

    if (activeTab === "generator") {
      if (selectedMaterialId) {
        return (
          <MaterialDetailView
            materialId={selectedMaterialId}
            onBack={() => setSelectedMaterialId(null)}
            onRefresh={handleMaterialUploaded}
          />
        );
      } else {
        return (
          <div className="text-center p-5 bg-light rounded border">
            <i className="bi bi-file-earmark-text display-1 text-muted"></i>
            <h4 className="mt-3">Select a Material</h4>
            <p className="text-muted">
              Click on a material from the list on the left,
              <br />
              or upload a new material to begin.
            </p>
          </div>
        );
      }
    } else if (activeTab === "templates") {
      return <PromptTemplateManager />;
    } else {
      return <PromptEngineeringTool />;
    }
  };

  return (
    <div className="container-fluid">
      <header className="bg-primary text-white p-3 mb-4">
<<<<<<< HEAD
        <div className="d-flex justify-content-between align-items-center">
          <h1 className="h4 mb-0">
            <i className="bi bi-braces"></i> EdgePrompt
          </h1>
          <div className="ms-auto d-flex align-items-center">
            <button
              className="btn btn-info me-3"
              onClick={() => navigate("/login")}
            >
              <i className="bi bi-person me-2"></i>
              Login
            </button>

            {activeProject ? (
              <div className="badge bg-light text-primary">
                {activeProject.name} ({activeProject.modelName})
              </div>
            ) : (
              <div className="badge bg-warning text-dark">
                <i className="bi bi-exclamation-triangle-fill me-1"></i>
                No project selected
              </div>
            )}
          </div>
=======
  <div className="d-flex align-items-center">
    
  <h1 className="h4 mb-0 me-3">
        <i className="bi bi-braces"></i> EdgePrompt
      </h1>

    {/* Sign Up Button on the Left */}
   

    {/* Spacer to push other content to the right */}
  <div className="ms-auto d-flex align-items-center">
    <button className="btn btn-info me-3" onClick={() => navigate("/signup")}>
      <i className="bi bi-person-plus"></i> Sign Up
    </button>

      {activeProject ? (
        <div className="badge bg-light text-primary">
          {activeProject.name} ({activeProject.modelName})
>>>>>>> ee2a9c4a
        </div>
      ) : (
        <div className="badge bg-warning text-dark">
          <i className="bi bi-exclamation-triangle-fill me-1"></i>
          No project selected
        </div>
      )}
    </div>
  </div>
</header>

      <div className="row">
        {/* Left Sidebar */}
        <div className="col-md-3">
          {/* Projects Section */}
          <div className="card mb-3">
            <div className="card-header bg-light">
              <h5 className="mb-0">Projects</h5>
            </div>
            <div className="card-body p-0">
              {projects.length === 0 ? (
                <div className="text-center py-3">
                  <p className="text-muted">No projects found</p>
                  <button
                    className="btn btn-sm btn-primary"
                    onClick={() => setShowCreateProject(true)}
                  >
                    <i className="bi bi-plus-circle me-1"></i>
                    Create Project
                  </button>
                </div>
              ) : (
                <div className="list-group list-group-flush">
                  {projects.map((project) => (
                    <button
                      key={project.id}
                      className={`list-group-item list-group-item-action ${
                        activeProject?.id === project.id ? "active" : ""
                      }`}
                      onClick={() => setActiveProject(project)}
                    >
                      <div className="d-flex w-100 justify-content-between">
                        <h6 className="mb-0">{project.name}</h6>
                        <small>{project.modelName}</small>
                      </div>
                      <small
                        className="text-truncate d-block"
                        style={{ maxWidth: "100%" }}
                      >
                        {project.description}
                      </small>
                    </button>
                  ))}
                </div>
              )}
            </div>
          </div>

          {/* Upload Material Section (only when project is selected) */}
          {activeProject && (
            <>
              <SimplifiedMaterialUploader
                onMaterialUploaded={handleMaterialUploaded}
              />

              {/* Materials List */}
              <div className="card">
                <div className="card-header bg-light d-flex justify-content-between align-items-center">
                  <h5 className="mb-0">
                    <i className="bi bi-journal-text me-1"></i>
                    Materials
                  </h5>
                </div>
                <div className="card-body p-0">
                  {isLoadingMaterials ? (
                    <div className="text-center py-3">
                      <div
                        className="spinner-border spinner-border-sm"
                        role="status"
                      >
                        <span className="visually-hidden">Loading...</span>
                      </div>
                      <p className="small mt-2 mb-0">Loading materials...</p>
                    </div>
                  ) : materials.length === 0 ? (
                    <div className="text-center py-3">
                      <p className="text-muted small mb-0">
                        No materials found
                      </p>
                    </div>
                  ) : (
                    <div className="list-group list-group-flush">
                      {materials.map((material) => (
                        <button
                          key={material.id}
                          className={`list-group-item list-group-item-action ${
                            selectedMaterialId === material.id ? "active" : ""
                          }`}
                          onClick={() => setSelectedMaterialId(material.id)}
                        >
                          <div className="d-flex justify-content-between">
                            <span
                              className="fw-semibold text-truncate"
                              style={{ maxWidth: "180px" }}
                            >
                              {material.title || "Untitled Material"}
                            </span>
                            <span
                              className={`badge bg-${getBadgeColor(
                                material.status
                              )}`}
                            >
                              {material.status}
                            </span>
                          </div>
                          <small
                            className="text-truncate d-block"
                            style={{ maxWidth: "100%" }}
                          >
                            {material.focusArea}
                          </small>
                        </button>
                      ))}
                    </div>
                  )}
                </div>
              </div>
            </>
          )}
        </div>

        {/* Main Content Area */}
        <div className="col-md-9">
          {activeProject && (
            <ul className="nav nav-tabs mb-4">
              <li className="nav-item">
                <button
                  className={`nav-link ${
                    activeTab === "generator" ? "active" : ""
                  }`}
                  onClick={() => {
                    setActiveTab("generator");
                  }}
                >
                  <i className="bi bi-file-text me-1"></i>
                  Content Generator
                </button>
              </li>
              <li className="nav-item">
                <button
                  className={`nav-link ${
                    activeTab === "templates" ? "active" : ""
                  }`}
                  onClick={() => {
                    setActiveTab("templates");
                    setSelectedMaterialId(null);
                  }}
                >
                  <i className="bi bi-file-earmark-text me-1"></i>
                  Prompt Templates
                </button>
              </li>
              <li className="nav-item">
                <button
                  className={`nav-link ${
                    activeTab === "promptTools" ? "active" : ""
                  }`}
                  onClick={() => {
                    setActiveTab("promptTools");
                    setSelectedMaterialId(null);
                  }}
                >
                  <i className="bi bi-tools me-1"></i>
                  Prompt Engineering Tools
                </button>
              </li>
            </ul>
          )}

          {getMainContent()}
        </div>
      </div>

      {showCreateProject && (
        <div
          className="modal show d-block"
          tabIndex={-1}
          style={{ backgroundColor: "rgba(0,0,0,0.5)" }}
        >
          <div className="modal-dialog modal-lg">
            <div className="modal-content">
              <div className="modal-header">
                <h5 className="modal-title">Create New Project</h5>
                <button
                  type="button"
                  className="btn-close"
                  onClick={() => setShowCreateProject(false)}
                ></button>
              </div>
              <div className="modal-body">
                <ProjectForm
                  onSuccess={() => {
                    setShowCreateProject(false);
                    // Refresh projects list
                    api.getProjects().then((projectsData) => {
                      if (projectsData.length > 0) {
                        setActiveProject(projectsData[0]);
                      }
                    });
                  }}
                  onClose={() => setShowCreateProject(false)}
                />
              </div>
            </div>
          </div>
        </div>
      )}
    </div>
  );
};

// Helper function for badge colors
function getBadgeColor(status: string): string {
  switch (status) {
    case "completed":
      return "success";
    case "pending":
      return "warning";
    case "processing":
      return "primary";
    case "error":
      return "danger";
    default:
      return "secondary";
  }
}

const App: React.FC = () => {
  return (
    <ProjectProvider>
<<<<<<< HEAD
      <Router>
        <Routes>
          <Route path="/login" element={<LoginPage />} />
          <Route path="/" element={<MainContent />} />
        </Routes>
      </Router>
=======
    <Router>
      <Routes>
        {/* Signup page route - connected to signup.tsx */}
        <Route path="/signup" element={<SignUpPage />} />
        <Route path="/" element ={<MainContent/>} />
      </Routes>
    </Router>
>>>>>>> ee2a9c4a
    </ProjectProvider>
  );
};

export default App;<|MERGE_RESOLUTION|>--- conflicted
+++ resolved
@@ -1,29 +1,20 @@
-import React, { useState, useEffect } from "react";
-import { SimplifiedMaterialUploader } from "./components/teacher/SimplifiedMaterialUploader";
-import { MaterialDetailView } from "./components/teacher/MaterialDetailView";
-import { ProjectProvider, useProject } from "./contexts/ProjectContext";
-import { ErrorBoundary } from "./components/ErrorBoundary";
-import { PromptTemplateManager } from "./components/prompt/PromptTemplateManager";
-import PromptEngineeringTool from "./components/tools/PromptEngineeringTool";
-import { api } from "./services/api";
-import { Material } from "./types";
-import { ProjectForm } from "./components/project/ProjectForm";
-import {
-  BrowserRouter as Router,
-  Route,
-  Routes,
-  useNavigate,
-} from "react-router-dom";
-import { LoginPage } from "./components/account/LoginPage";
-
-<<<<<<< HEAD
-=======
+import React, { useState, useEffect } from 'react';
+import { SimplifiedMaterialUploader } from './components/teacher/SimplifiedMaterialUploader';
+import { MaterialDetailView } from './components/teacher/MaterialDetailView';
+import { ProjectProvider, useProject } from './contexts/ProjectContext';
+import { ErrorBoundary } from './components/ErrorBoundary';
+import { PromptTemplateManager } from './components/prompt/PromptTemplateManager';
+import PromptEngineeringTool from './components/tools/PromptEngineeringTool';
+import { api } from './services/api';
+import { Material } from './types';
+import { ProjectForm } from './components/project/ProjectForm';
+
 import { BrowserRouter as Router, Routes, Route, useNavigate } from "react-router-dom";
 import SignUpPage from "./pages/signup"; 
+import { LoginPage } from "./components/account/LoginPage";
 
 
 // Main content wrapper that uses the project context
->>>>>>> ee2a9c4a
 const MainContent: React.FC = () => {
   const { projects, activeProject, setActiveProject } = useProject();
   const [activeTab, setActiveTab] = useState<
@@ -36,11 +27,7 @@
     null
   );
   const [showCreateProject, setShowCreateProject] = useState(false);
-<<<<<<< HEAD
   const navigate = useNavigate();
-=======
-  const navigate = useNavigate()
->>>>>>> ee2a9c4a
 
   // Auto-select first project if none selected
   useEffect(() => {
@@ -128,18 +115,16 @@
   return (
     <div className="container-fluid">
       <header className="bg-primary text-white p-3 mb-4">
-<<<<<<< HEAD
         <div className="d-flex justify-content-between align-items-center">
           <h1 className="h4 mb-0">
             <i className="bi bi-braces"></i> EdgePrompt
           </h1>
           <div className="ms-auto d-flex align-items-center">
-            <button
-              className="btn btn-info me-3"
-              onClick={() => navigate("/login")}
-            >
-              <i className="bi bi-person me-2"></i>
-              Login
+            <button className="btn btn-info me-3" onClick={() => navigate("/signup")}>
+              <i className="bi bi-person-plus"></i> Sign Up
+            </button>
+            <button className="btn btn-info me-3" onClick={() => navigate("/login")}>
+              <i className="bi bi-person me-2"></i> Login
             </button>
 
             {activeProject ? (
@@ -153,36 +138,8 @@
               </div>
             )}
           </div>
-=======
-  <div className="d-flex align-items-center">
-    
-  <h1 className="h4 mb-0 me-3">
-        <i className="bi bi-braces"></i> EdgePrompt
-      </h1>
-
-    {/* Sign Up Button on the Left */}
-   
-
-    {/* Spacer to push other content to the right */}
-  <div className="ms-auto d-flex align-items-center">
-    <button className="btn btn-info me-3" onClick={() => navigate("/signup")}>
-      <i className="bi bi-person-plus"></i> Sign Up
-    </button>
-
-      {activeProject ? (
-        <div className="badge bg-light text-primary">
-          {activeProject.name} ({activeProject.modelName})
->>>>>>> ee2a9c4a
-        </div>
-      ) : (
-        <div className="badge bg-warning text-dark">
-          <i className="bi bi-exclamation-triangle-fill me-1"></i>
-          No project selected
-        </div>
-      )}
-    </div>
-  </div>
-</header>
+        </div>
+      </header>
 
       <div className="row">
         {/* Left Sidebar */}
@@ -413,23 +370,16 @@
 const App: React.FC = () => {
   return (
     <ProjectProvider>
-<<<<<<< HEAD
-      <Router>
-        <Routes>
-          <Route path="/login" element={<LoginPage />} />
-          <Route path="/" element={<MainContent />} />
-        </Routes>
-      </Router>
-=======
     <Router>
       <Routes>
         {/* Signup page route - connected to signup.tsx */}
         <Route path="/signup" element={<SignUpPage />} />
+        <Route path="/login" element={<LoginPage />} />
         <Route path="/" element ={<MainContent/>} />
       </Routes>
     </Router>
->>>>>>> ee2a9c4a
     </ProjectProvider>
+    
   );
 };
 
